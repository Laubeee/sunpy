# We use C because conda manages our Python version
language: c

# Setting sudo to false opts in to Travis-CI container-based builds.
sudo: false

# The apt packages below are needed but can no longer be installed with
# sudo apt-get.
addons:
    apt:
        packages:
            - libatlas-dev
            - liblapack-dev
            - gfortran
            - graphviz
            - texlive-latex-extra
            - dvipng

# Configure the build environment. Global varibles are defined for all configurations.
env:
    global:
        - PREVIOUS_NUMPY=1.10.4
        - PYTHON_VERSION=3.5
        - TEST_MODE='offline'
        - NUMPY_VERSION='stable'
        - ASTROPY_VERSION='stable'
        - MAIN_CMD='python setup.py'
        - CONDA_CHANNELS='astropy astropy-ci-extras conda-forge'
        - CONDA_DEPENDENCIES='openjpeg Cython jinja2 scipy matplotlib requests beautifulsoup4 sqlalchemy scikit-image pytest wcsaxes pyyaml pandas nomkl pytest-cov coverage hypothesis'
        - PIP_DEPENDENCIES='suds-jurko sphinx-gallery glymur'

    matrix:
        - PYTHON_VERSION=2.7 SETUP_CMD='egg_info' 
        - PYTHON_VERSION=3.4 SETUP_CMD='egg_info'
        - PYTHON_VERSION=3.5 SETUP_CMD='egg_info'
        - PYTHON_VERSION=2.7 SETUP_CMD='test'
        - PYTHON_VERSION=3.4 SETUP_CMD='test'
        - PYTHON_VERSION=3.5 SETUP_CMD='test'

matrix:
    include:
         - os: osx
           env: PYTHON_VERSION=2.7 SETUP_CMD='test'

         - os: linux
           env: JOB="Astropy Dev" PYTHON_VERSION=3.5 SETUP_CMD='test' ASTROPY_VERSION='development'

         - os: linux
           env: JOB="Numpy Prev" PYTHON_VERSION=3.5 SETUP_CMD='test' NUMPY_VERSION=$PREVIOUS_NUMPY

         - os: linux
           env: JOB="Documentation" PYTHON_VERSION=3.5 SETUP_CMD='build_sphinx -w'

         - os: linux
<<<<<<< HEAD
           env: JOB="Figures 2.7" PYTHON_VERSION=2.7 SETUP_CMD='test --figure' CONDA_DEPENDENCIES=''

         - os: linux
           env: JOB="Figures 3.5" PYTHON_VERSION=3.5 SETUP_CMD='test --figure'
=======
           env: JOB="Figures" PYTHON_VERSION=2.7 SETUP_CMD='test --figure' CONDA_DEPENDENCIES='' # conda env is loaded from a file.
>>>>>>> b1f201db

         - os: linux
           env: JOB="Online" PYTHON_VERSION=3.5 SETUP_CMD='test --online --coverage -V'

         - os: linux
           env: JOB="Doctest" PYTHON_VERSION=3.5 SETUP_CMD='build_sphinx -b doctest'

         - os: linux
           env: JOB="Numpy Dev" PYTHON_VERSION=3.5 SETUP_CMD='test' ASTROPY_VERSION='stable' NUMPY_VERSION='dev'

    # allow_failures has to repeat the environment from the matrix above to mark it as such
    allow_failures:
      - env: JOB="Doctest" PYTHON_VERSION=3.5 SETUP_CMD='build_sphinx -b doctest'
      - env: JOB="Numpy Dev" PYTHON_VERSION=3.5 SETUP_CMD='test' ASTROPY_VERSION='stable' NUMPY_VERSION='dev'

install:
    - git clone git://github.com/astropy/ci-helpers.git
    - source ci-helpers/travis/setup_conda_$TRAVIS_OS_NAME.sh
    - source continuous-integration/travis/openjpeg.sh  # so glymur knows where to look

before_script:
    # Download the sample data for the build of the documentation.
    - if [[ $SETUP_CMD == *sphinx* ]]; then python -c "import sunpy.data; sunpy.data.download_sample_data()"; fi
    - if [[ $SETUP_CMD == *figure* ]] && [[ $PYTHON_VERSION == 2.7 ]]; then wget https://raw.githubusercontent.com/sunpy/sunpy-figure-tests/master/conda_env.yml; conda env create --file conda_env.yml; source activate sunpy-figure-tests; fi

script:
    - $MAIN_CMD $SETUP_CMD

after_success:
    - if [[ $SETUP_CMD == *coverage* ]]; then coveralls --rcfile='./sunpy/tests/coveragerc'; fi

# Notify the IRC channel of build status
notifications:
  webhooks:
    urls:
      - https://webhooks.gitter.im/e/d1bf84e1bc1293e4dbc5
      - "https://scalar.vector.im/api/neb/services/hooks/dHJhdmlzLWNpLyU0MENhZGFpciUzQW1hdHJpeC5vcmcvJTIxTWVSZEZwRW9uTG9Dd2hvSGVUJTNBbWF0cml4Lm9yZw"
    on_success: change  # always|never|change
    on_failure: always
    on_start: never<|MERGE_RESOLUTION|>--- conflicted
+++ resolved
@@ -52,14 +52,10 @@
            env: JOB="Documentation" PYTHON_VERSION=3.5 SETUP_CMD='build_sphinx -w'
 
          - os: linux
-<<<<<<< HEAD
-           env: JOB="Figures 2.7" PYTHON_VERSION=2.7 SETUP_CMD='test --figure' CONDA_DEPENDENCIES=''
+           env: JOB="Figures 2.7" PYTHON_VERSION=2.7 SETUP_CMD='test --figure' CONDA_DEPENDENCIES='' # conda env is loaded from a separate file
 
          - os: linux
            env: JOB="Figures 3.5" PYTHON_VERSION=3.5 SETUP_CMD='test --figure'
-=======
-           env: JOB="Figures" PYTHON_VERSION=2.7 SETUP_CMD='test --figure' CONDA_DEPENDENCIES='' # conda env is loaded from a file.
->>>>>>> b1f201db
 
          - os: linux
            env: JOB="Online" PYTHON_VERSION=3.5 SETUP_CMD='test --online --coverage -V'
