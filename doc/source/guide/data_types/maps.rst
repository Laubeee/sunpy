--- conflicted
+++ resolved
@@ -26,10 +26,7 @@
 These files have names like `sunpy.AIA_171_IMAGE` and `sunpy.RHESSI_IMAGE`.
 To create the sample AIA map type the following into your interactive Python shell::
 
-<<<<<<< HEAD
-=======
     import sunpy
->>>>>>> 98ad2807
     import sunpy.map
     my_map = sunpy.map.Map(sunpy.AIA_171_IMAGE)
 
