---------------------
A brief tour of SunPy
---------------------

Welcome to the SunPy tutorial! This brief tutorial will walk you through some
of the functionality currently offered by SunPy. Start by reading this tutorial
and trying out some of the examples demonstrated. Once you've completed the
tutorial check out the rest of the :doc:`User Guide </guide/index>` for a more
thorough look at the functionality available.

Sample Data
-----------
This tour makes use of a number of sample data files which you will need to
download. To download the sample files simply run the following command::

    import sunpy.data
    sunpy.data.download_sample_data()

After running this you can then import the sample data files shortcuts which
are used below (e.g. sunpy.data.sample) by simply importing the module like so::

    import sunpy.data.sample

If the sample files are not available for some reason that you will get an error
on import.

Maps
----
Maps are the primary data type in SunPy they are spatially and / or temporally aware
data arrays. There are maps for a 2D image, a time series of 2D images or temporally aligned 2D images.
Making a map of your data is the normally the first step in using SunPy to work with your data.

**Creating a Map**

SunPy supports many different data products from various sources 'out of the box' we
shall use SDO's AIA instrument as an example in this tutorial. The general way to create
a map from one of the supported data products is with the `Map()` class from the `map` submodule.

`Map()` takes either a filename, a list of filenames or a data array and header pair. We can test map with:

.. plot::
    :include-source:
    
    import sunpy.data.sample
    import sunpy.map
    aia = sunpy.map.Map(sunpy.data.sample.AIA_171_IMAGE)
    aia.peek()

This returns a map named `aia` which can be manipulated with standard SunPy map commands.
For more information about maps checkout the :doc:`map guide <data_types/maps>`.

Lightcurve
----------

SunPy handles time series data, fundamental to the study of any real world phenomenon,
by creating a lightcurve object. A lightcurve consists of two parts; times and measurements taken at those times. The
data can either be in your current Python session, alternatively within a local or
remote file. Let's create some fake data and pass it into a lightcurve object.

.. plot::
    :include-source:
    
<<<<<<< HEAD
    import sunpy.data.sample
    from sunpy.lightcurve import LightCurve
    times = np.arange(1000) * 2.0
    signal = np.sin(np.arange(1000)*0.02 ) + np.random.random(1000)
    light_curve = LightCurve.create({"signal": signal},index = times)
=======
    from sunpy.lightcurve import LightCurve
    light_curve = LightCurve.create({"param1": range(24*60)})
>>>>>>> 558eadfd
    light_curve.peek()

Within LightCurve.create, we have a dictionary that contains a single entry with key
``param1`` containing a list of 1440 entries (0-1439). As there are no times provided,
so a default set of times are generated.

.. this should be a better example, for example grabbing goes data...

Spectra
-------

SunPy has spectral support for instruments which have such a capacity. CALLISTO,
an international network of Solar Radio Spectrometers, is a specific example.
Below is the example built into sunpy.

.. plot::
    :include-source:

    import matplotlib.pyplot as plt
    import sunpy.spectra
    import sunpy.data.sample
    from sunpy.spectra.sources.callisto import CallistoSpectrogram
    image = CallistoSpectrogram.read(sunpy.data.sample.CALLISTO_IMAGE)
    image.peek()


Plotting
--------

Let's begin by creating a simple plot of an AIA image. To make things easy,
SunPy includes several example files which are used throughout the docs. These
files have names like `sunpy.data.sample.AIA_171_IMAGE` and `sunpy.data.sample.RHESSI_IMAGE`.

Try typing the below example into your interactive Python shell.

.. plot::
    :include-source:

    import sunpy.map
    import sunpy.data.sample
    aia = sunpy.map.Map(sunpy.data.sample.AIA_171_IMAGE)
    aia.peek()

If everything has been configured properly you should see an AIA image with
a red colormap, a colorbar on the right-hand side and a title and some
labels.

.. plot::

    import sunpy.map
    aia = sunpy.map.Map(sunpy.data.sample.AIA_171_IMAGE)
    aia.peek()

There is lot going on here, but we will walk you through the example. Briefly,
the first line is just importing SunPy. On the second line we create a
SunPy Map object which is basically just a spatially-aware image or data array.
On the last line we then plot the map object, using the built in 'quick plot' function `peek()`.

SunPy uses a matplotlib like interface to it's plotting so more complex plots can be built by combining
SunPy with matplotlib.

.. plot::
    :include-source:

    import sunpy.map
    import matplotlib.pyplot as plt
    import sunpy.data.sample
    aia = sunpy.map.Map(sunpy.data.sample.AIA_171_IMAGE)
    fig = plt.figure()
    ax = plt.subplot(111)
    aia.plot()
    aia.draw_limb()
    aia.draw_grid()
    plt.colorbar()
    aia.draw_limb()
    plt.show()

Solar Physical Constants
------------------------

SunPy contains a convenient list of solar-related physical constants. Here is
a short bit of code to get you started: ::

    from sunpy.sun import constants as con

    # one astronomical unit (the average distance between the Sun and Earth)
    print con.au

    # the solar radius
    print con.radius

Not all constants have a shortcut assigned to them (as above). The rest of the constants
are stored in a dictionary. The following code grabs the dictionary and gets all of the
keys.::

    solar_constants = con.physical_constants
    solar_constants.keys()

You can also use the following function to print out a table of all of the values
available. ::

    con.print_all()

These constants are provided as a convenience so that everyone is using the same
(accepted values). More will be added over time.

Quantities and Units
--------------------

Many capabilities in SunPy make use of physical quantities that are specified
in units. SunPy uses `astropy's units and quantities code <http://docs.astropy.org/en/stable/units/index.html>`__ to
implement this functionality. For example, the solar radius above is a physical quantity
that can be expressed in length units.  In the example above ::

    from sunpy.sun import constants as con
    con.radius
    <Constant name=u'Solar radius' value=695508000.0 error=26000.0 units='m' reference=u"Allen's Astrophysical Quantities 4th Ed.">

shows the solar radius in units of meters.  It is simple to express the same physical quantity in different units::

    con.radius.to('km')
    <Quantity 695508.0 km>

To get the numerical value of the solar radius in kilometers - without the unit information - use ::

    con.radius.to('km').value
    695508.0

Quantities and units are simple and powerful tools for keeping track of the units you're working in, and make it
easy to convert the same physical quantity into different units.  To learn more about the capabilities of quantities
and units, please consult `the astropy tutorial <http://www.astropy.org/astropy-tutorials/Quantities.html>`__.
SunPy's approach to the adoption of quantities and units in the codebase is described
`here <https://github.com/sunpy/sunpy-SEP/blob/master/SEP-0003.md>`__.

Here's a simple example of the power of units.  Suppose you have the radius of a circle and would like to calculate
its area.  The following code implements this ::

    import numpy as np
    import astropy.units as u
    @u.quantity_input(radius=u.m)
    def circle_area(radius):
            return np.pi * radius ** 2

The first line imports numpy, and the second line imports astropy's units module.  The beginning of the third line (the
"@" symbol) indicates that what follows is a Python decorator.  In this case, the decorator allows us to specify what
kind of unit the function input variable "radius" in the following function "circle_area" should have.  In this case,
it is meters.  The decorator checks that the input is convertible to the units specified in the decorator.  Calculating
the area of a circle with radius 4 meters using the function defined above is simple ::

    circle_area(4 * u.m)
    <Quantity 50.26548245743669 m2>

The units of the returned area are what we expect, namely the meters squared (m2).  However, we can also use other
units of measurement; for a circle with radius 4 kilometers ::

    circle_area(4 * u.km)
    <Quantity 50.26548245743669 km2>

Even although the input value of the radius was not in meters, the function does not crash; this is because the
input unit is convertible to meters.  This also works across different systems of measurement, for example ::

    circle_area(4 * u.imperial.foot)
    <Quantity 50.26548245743669 ft2>

However, if the input unit is not convertible to meters, then an error is thrown ::

    circle_area(4 * u.second)
    ---------------------------------------------------------------------------
    UnitsError                                Traceback (most recent call last)
    <ipython-input-15-5d2b19807321> in <module>()
    ----> 1 circle_area(4 * u.second)

    /Users/ireland/anaconda/lib/python2.7/site-packages/astropy/utils/decorators.py in circle_area(radius)
        515     def wrapper(func):
        516         func = make_function_with_signature(func, name=wrapped.__name__,
    --> 517                                             **_get_function_args(wrapped))
        518         func = functools.update_wrapper(func, wrapped, assigned=assigned,
        519                                         updated=updated)

    /Users/ireland/anaconda/lib/python2.7/site-packages/astropy/units/decorators.pyc in wrapper(*func_args, **func_kwargs)
        112                                              " '{2}'.".format(param.name,
        113                                                      wrapped_function.__name__,
    --> 114                                                      target_unit.to_string()))
        115
        116                     # Either there is no .unit or no .is_equivalent

    UnitsError: Argument 'radius' to function 'circle_area' must be in units convertable to 'm'.

Also, if no unit is specified, an error is thrown ::

    circle_area(4)
    ---------------------------------------------------------------------------
    TypeError                                 Traceback (most recent call last)
    <ipython-input-17-4c9fa37f7920> in <module>()
    ----> 1 circle_area(4)

    /Users/ireland/anaconda/lib/python2.7/site-packages/astropy/utils/decorators.py in circle_area(radius)
        515     def wrapper(func):
        516         func = make_function_with_signature(func, name=wrapped.__name__,
    --> 517                                             **_get_function_args(wrapped))
        518         func = functools.update_wrapper(func, wrapped, assigned=assigned,
        519                                         updated=updated)

    /Users/ireland/anaconda/lib/python2.7/site-packages/astropy/units/decorators.pyc in wrapper(*func_args, **func_kwargs)
        122                         raise TypeError("Argument '{0}' to function has '{1}' {2}. "
        123                               "You may want to pass in an astropy Quantity instead."
    --> 124                                  .format(param.name, wrapped_function.__name__, error_msg))
        125
        126             # Call the original function with any equivalencies in force.

    TypeError: Argument 'radius' to function has 'circle_area' no 'unit' attribute. You may want to pass in an astropy Quantity instead.

Using units allows the user to be explicit about what the function
expects.  Units also make conversions very easy to do.  For example,
if you want the area of a circle in square feet, but were given
measurements in meters, then ::

    circle_area((4 * u.m).to(u.imperial.foot))
    <Quantity 541.0531502245425 ft2>

or ::

    circle_area(4 * u.m).to(u.imperial.foot ** 2)
    <Quantity 541.0531502245425 ft2>

Astropy units and quantities are very powerful, and are used throughout SunPy.  To find out more about units and
quantities, please consult the `the astropy tutorial <http://www.astropy.org/astropy-tutorials/Quantities.html>`__ and
`documentation <http://docs.astropy.org/en/stable/units/index.html>`__


Working with Times
------------------

SunPy also contains a number of convenience functions for working with dates
and times. Here is a short example: ::

    import sunpy.time

    # parsing a standard time strings
    sunpy.time.parse_time('2004/02/05 12:00')

    # This returns a datetime object. All SunPy functions which require
    # time as an input sanitize the input using parse_time.
    sunpy.time.day_of_year('2004-Jul-05 12:00:02')

    # the julian day
    sunpy.time.julian_day((2010,4,30))

    # TimeRange objects are useful for representing ranges of time
    sunpy.time.time_range = TimeRange('2010/03/04 00:10', '2010/03/04 00:20')
    time_range.center()

For more information about working with time in SunPy checkout the :doc:`time guide <time>`.


Getting at Data
---------------

Querying the VSO
----------------
There are a couple different ways to query and download data from the VSO using
SunPy. The method you should use depends first on your preference with respect
to query style: the main method of querying uses a syntax that is unique to
SunPy and may require some getting used to, but is extremely flexible and
powerful. To make it easy for people coming from SSW to get started, a second
"legacy" API also exists which works is very much the same way as VSO_GET in
IDL.

Further, for each of the two query APIs there are interactive and
non-interactive versions available, depending on the type of work you are doing.

The below example demonstrates a simple query for SOHO EIT data using the
non-interactive version of the main API::

    from sunpy.net import vso

    # create a new VSOClient instance
    client = vso.VSOClient()

    # build our query
    result = client.query(
        vso.attrs.Time((2011, 9, 20, 1), (2011, 9, 20, 2)),
        vso.attrs.Instrument('eit')
    )

    # print the number of matches
    print("Number of records found: %d " % result.num_records())

    # download matches to /download/path
    res = client.get(result, path="/download/path/{file}").wait()

Note that specifying a path is optional and if you do not specify one the files
will simply be downloaded into a temporary directory (e.g. /tmp/xyz).
For more information about vso client checkout the :doc:`vso guide <acquiring_data/vso>`.

Database Package
----------------

The database package offers the possibility to save retrieved data (e.g. via the
:mod:'sunpy.net.vso' package) onto a local or remote database. The database may be
a single file located on a local hard drive (if a SQLite database is used) or a
local or remote database server.
This makes it possible to fetch required data from the local database instead
of downloading it again from a remote server.

Querying a database is straightforward, as this example using VSO, shows. The example
demonstrates the useful feature which prevents storing the same data twice::


    from sunpy.database import Database
    from sunpy.net.vso.attrs import Time, Instrument
    db = Database('sqlite:///')
    entries = db.fetch(
    ...     Time('2012-08-05', '2012-08-05 00:00:05'),
    ...     Instrument('AIA'))
    assert entries is None
    len(db)
    2
    entries = db.fetch(
    ...     Time('2012-08-05', '2012-08-05 00:00:05'),
    ...     Instrument('AIA'))
    entries is None
    False
    len(entries)
    2
    len(db)
    2


Explanation: first, entries is None because the query has never been used for querying
the database -> query the VSO, add new entries to database, remember query hash.
In the second fetch, entries is not None because the query has already been used and
returns a list of database entries.

Querying Helioviewer.org
------------------------

SunPy can be used to make several basic requests using the The `Helioviewer.org API <http://helioviewer.org/api/>`__
including generating a PNG and downloading a `JPEG 2000 <http://wiki.helioviewer.org/wiki/JPEG_2000>`__
image and loading it into a SunPy Map.


A simple example of a helioviewer query and a plot of the result follows.

.. plot::
    :include-source:

    from sunpy.net.helioviewer import HelioviewerClient
    import matplotlib.pyplot as plt
    from matplotlib.image import imread
    hv = HelioviewerClient()
    file = hv.download_png('2099/01/01', 4.8, "[SDO,AIA,AIA,304,1,100]", x0=0, y0=0, width=512, height=512)
    im = imread(file)
    plt.imshow(im)
    plt.axis('off')
    plt.show()

This downloads a PNG image of the latest AIA 304 image available on
Helioviewer.org in the `download_png` command 4.8 refers to the image resolution
in arcseconds per pixel (larger values mean lower resolution), the "1" and "100" in the
layer string refer to the visibility (visible/hidden) and opacity,
x0 and y0 are the center points about which to focus and the width and height
are the pixel values for the image dimensions.

For more information checkout the :doc:`helioviewer guide <acquiring_data/helioviewer>`.<|MERGE_RESOLUTION|>--- conflicted
+++ resolved
@@ -60,16 +60,11 @@
 .. plot::
     :include-source:
     
-<<<<<<< HEAD
     import sunpy.data.sample
     from sunpy.lightcurve import LightCurve
     times = np.arange(1000) * 2.0
     signal = np.sin(np.arange(1000)*0.02 ) + np.random.random(1000)
     light_curve = LightCurve.create({"signal": signal},index = times)
-=======
-    from sunpy.lightcurve import LightCurve
-    light_curve = LightCurve.create({"param1": range(24*60)})
->>>>>>> 558eadfd
     light_curve.peek()
 
 Within LightCurve.create, we have a dictionary that contains a single entry with key
