# -*- coding: utf-8 -*-
"""
    Provides programs to process and analyze RHESSI data.

    .. warning:: This module is in development.

"""

import re
<<<<<<< HEAD
import socket
import warnings
=======
import csv
from datetime import datetime, timedelta
>>>>>>> c5453213

import numpy as np
from astropy import units as u
from astropy.time import TimeDelta

<<<<<<< HEAD
from sunpy.time import TimeRange, parse_time, Time
=======
import sunpy.io
from sunpy.time import TimeRange, parse_time
>>>>>>> c5453213
from sunpy.sun.sun import solar_semidiameter_angular_size
from sunpy.coordinates import get_sunearth_distance


__all__ = ['parse_observing_summary_hdulist', 'backprojection', 'parse_observing_summary_dbase_file']


# Measured fixed grid parameters
grid_pitch = (4.52467, 7.85160, 13.5751, 23.5542, 40.7241, 70.5309, 122.164,
              211.609, 366.646)
grid_orientation = (3.53547, 2.75007, 3.53569, 2.74962, 3.92596, 2.35647,
                    0.786083, 0.00140674, 1.57147)

lc_linecolors = ('black', 'pink', 'green', 'blue', 'brown', 'red',
                 'navy', 'orange', 'green')


def parse_observing_summary_dbase_file(filename):
    """
    Parse the RHESSI observing summary database file. This file lists the
    name of observing summary files for specific time ranges along with other
    info

    Parameters
    ----------
    filename : `str`
        The filename of the obssumm dbase file.

    Returns
    -------
    out : `dict`
        Return a `dict` containing the parsed data in the dbase file.

    Examples
    --------
    >>> import sunpy.instr.rhessi as rhessi
    >>> rhessi.parse_observing_summary_dbase_file(fname)   # doctest: +SKIP

    References
    ----------
    | https://hesperia.gsfc.nasa.gov/ssw/hessi/doc/guides/hessi_data_access.htm#Observing%20Summary%20Data

    .. note::
        This API is currently limited to providing data from whole days only.

    """
    # An example dbase file can be found at:
    # https://hesperia.gsfc.nasa.gov/hessidata/dbase/hsi_obssumm_filedb_200311.txt

    with open(filename) as fd:
        reader = csv.reader(fd, delimiter=' ', skipinitialspace=True)
        _ = next(reader)  # skip 'HESSI Filedb File:' row
        _ = next(reader)  # skip 'Created: ...' row
        _ = next(reader)  # skip 'Number of Files: ...' row
        column_names = next(reader)  # ['Filename', 'Orb_st', 'Orb_end',...]

        obssumm_filename = []
        orbit_start = []
        orbit_end = []
        start_time = []
        end_time = []
        status_flag = []
        number_of_packets = []

        for row in reader:
            obssumm_filename.append(row[0])
            orbit_start.append(int(row[1]))
            orbit_end.append(int(row[2]))
            start_time.append(Time.strptime(row[3], '%d-%b-%y'))  # skip time
            end_time.append(Time.strptime(row[5], '%d-%b-%y'))  # skip time
            status_flag.append(int(row[7]))
            number_of_packets.append(int(row[8]))

        return {
            column_names[0].lower(): obssumm_filename,
            column_names[1].lower(): orbit_start,
            column_names[2].lower(): orbit_end,
            column_names[3].lower(): start_time,
            column_names[4].lower(): end_time,
            column_names[5].lower(): status_flag,
            column_names[6].lower(): number_of_packets
        }


<<<<<<< HEAD
def get_obssum_filename(time_range):
    """
    Download the RHESSI observing summary data from one of the RHESSI
    servers, parses it, and returns the name of the obssumm files relevant for
    the time range.

    Parameters
    ----------
    time_range : str, TimeRange
        A TimeRange or time range compatible string

    Returns
    -------
    out : list
        Returns the filenames of the observation summary file

    Examples
    --------
    >>> import sunpy.instr.rhessi as rhessi
    >>> rhessi.get_obssum_filename(('2011/04/04', '2011/04/05'))   # doctest: +REMOTE_DATA
    ['https://hesperia.gsfc.nasa.gov/hessidata/metadata/catalog/hsi_obssumm_20110404_042.fits']

    .. note::
        This API is currently limited to providing data from whole days only.

    """
    time_range = TimeRange(time_range)

    delta = relativedelta(time_range.end.datetime, time_range.start.datetime)
    if delta.years > 0 or delta.months > 0:
        raise ValueError("Rhessi search results can not be found for a"
                         " time range crossing multiple months.")


    # need to download and inspect the dbase file to determine the filename
    # for the observing summary data

    dbase_file_name, _ = get_obssumm_dbase_file(time_range)
    dbase_dat = parse_obssumm_dbase_file(dbase_file_name)

    index_number_start = int(time_range.start.strftime('%d')) - 1  # This was `time_range.start.day``
    # If end is 0 set it to 1 so we always have at least one record.
    index_number_end = int(time_range.end.strftime('%d')) - 1 or index_number_start + 1

    filenames = dbase_dat.get('filename')[index_number_start:index_number_end]
    return [posixpath.join(get_base_url(), 'metadata', 'catalog', filename + 's')
            for filename in filenames]


def get_obssumm_file(time_range):
    """
    Download the RHESSI observing summary data from one of the RHESSI
    servers.

    Parameters
    ----------
    time_range : `str`, `sunpy.time.TimeRange`
        A TimeRange or time range compatible string

    Returns
    -------
    out : tuple
        Return a tuple (filename, headers) where filename is the local file
        name under which the object can be found, and headers is
        whatever the info() method of the object returned by urlopen.

    Examples
    --------
    >>> import sunpy.instr.rhessi as rhessi
    >>> fname, hdrs = rhessi.get_obssumm_file(('2011/04/04', '2011/04/05'))   # doctest: +REMOTE_DATA

    .. note::
        This API is currently limited to providing data from whole days only.

    """
    _check_one_day(TimeRange(time_range))

    filenames = get_obssum_filename(time_range)

    # As we only support providing data from one whole day, only get the first file
    return urlretrieve(filenames[0])


def parse_obssumm_file(filename):
    """
    Parse a RHESSI observation summary file.
    Note: this is for the Lightcurve datatype only, the TimSeries uses the
    parse_obssumm_hdulist(hdulist) method to enable implicit source detection.

    Parameters
    ----------
    filename : str
        The filename of a RHESSI fits file.

    Returns
    -------
    value : `tuple`
        Return a `tuple` (fits_header, data). Where fits_header is of type
        `~astropy.io.fits.header.Header` and data of type `dict`

    Examples
    --------
    >>> import sunpy.instr.rhessi as rhessi
    >>> fname, _ = rhessi.get_obssumm_file(('2011/04/04', '2011/04/05'))   # doctest: +REMOTE_DATA
    >>> data = rhessi.parse_obssumm_file(fname)   # doctest: +REMOTE_DATA

    """

    afits = sunpy.io.read_file(filename)
    fits_header = afits[0].header

    reference_time_ut = parse_time(afits[5].data.field('UT_REF')[0], format='utime')
    time_interval_sec = afits[5].data.field('TIME_INTV')[0]

    # The data stored in the FITS file are "compressed" countrates stored as
    # one byte
    compressed_countrate = np.array(afits[6].data.field('countrate'))

    countrate = uncompress_countrate(compressed_countrate)
    dim = np.array(countrate[:, 0]).size

    time_array = parse_time(reference_time_ut) + \
        TimeDelta(time_interval_sec * np.arange(dim) * u.second)

    labels = _build_energy_bands(label=afits[5].data.field('DIM1_UNIT')[0],
                                 bands=afits[5].data.field('DIM1_IDS')[0])

    return fits_header, dict(time=time_array, data=countrate, labels=labels)


def parse_obssumm_hdulist(hdulist):
=======
def parse_observing_summary_hdulist(hdulist):
>>>>>>> c5453213
    """
    Parse a RHESSI observation summary file.
    Parameters
    ----------
    hdulist : list
        The HDU list from the fits file.
    Returns
    -------
    out : `dict`
        Returns a dictionary.
    """
    header = hdulist[0].header
<<<<<<< HEAD

    reference_time_ut = parse_time(hdulist[5].data.field('UT_REF')[0],
                                   format='utime')
=======
    reference_time_ut = parse_time(hdulist[5].data.field('UT_REF')[0])
>>>>>>> c5453213
    time_interval_sec = hdulist[5].data.field('TIME_INTV')[0]
    # label_unit = fits[5].data.field('DIM1_UNIT')[0]
    # labels = fits[5].data.field('DIM1_IDS')
    labels = ['3 - 6 keV', '6 - 12 keV', '12 - 25 keV', '25 - 50 keV',
              '50 - 100 keV', '100 - 300 keV', '300 - 800 keV',
              '800 - 7000 keV', '7000 - 20000 keV']
    # The data stored in the fits file are "compressed" countrates stored as
    # one byte
    compressed_countrate = np.array(hdulist[6].data.field('countrate'))
    countrate = uncompress_countrate(compressed_countrate)
    dim = np.array(countrate[:, 0]).size
<<<<<<< HEAD

    time_array = parse_time(reference_time_ut) + \
        TimeDelta(time_interval_sec * np.arange(dim) * u.second)

=======
    time_array = [reference_time_ut + timedelta(0, time_interval_sec * a) for a in np.arange(dim)]
>>>>>>> c5453213
    #  TODO generate the labels for the dict automatically from labels
    data = {'time': time_array, 'data': countrate, 'labels': labels}
    return header, data


def uncompress_countrate(compressed_countrate):
    """Convert the compressed count rate inside of observing summary file from
    a compressed byte to a true count rate

    Parameters
    ----------
    compressed_countrate : byte array
        A compressed count rate returned from an observing summary file.

    References
    ----------
    Hsi_obs_summ_decompress.pro `<https://hesperia.gsfc.nasa.gov/ssw/hessi/idl/qlook_archive/hsi_obs_summ_decompress.pro>`_
    """

    # Ensure uncompressed counts are between 0 and 255
    if (compressed_countrate.min() < 0) or (compressed_countrate.max() > 255):
        raise ValueError(
            'Exepected uncompressed counts {} to in range 0-255'.format(compressed_countrate))

    # TODO Must be a better way than creating entire lookup table on each call
    ll = np.arange(0, 16, 1)
    lkup = np.zeros(256, dtype='int')
    _sum = 0
    for i in range(0, 16):
        lkup[16 * i:16 * (i + 1)] = ll * 2 ** i + _sum
        if i < 15:
            _sum = lkup[16 * (i + 1) - 1] + 2 ** i

    return lkup[compressed_countrate]


def hsi_linecolors():
    """Define discrete colors to use for RHESSI plots

    Parameters
    ----------
    None

    Returns
    -------
    tuple : matplotliblib color list

    References
    ----------
    hsi_linecolors.pro `<https://hesperia.gsfc.nasa.gov/ssw/hessi/idl/gen/hsi_linecolors.pro>`_
    """
    return ('black', 'magenta', 'lime', 'cyan', 'y', 'red', 'blue', 'orange',
            'olive')


def _backproject(calibrated_event_list, detector=8, pixel_size=(1., 1.),
                 image_dim=(64, 64)):
    """
    Given a stacked calibrated event list fits file create a back
    projection image for an individual detectors. This function is used by
    backprojection.

    Parameters
    ----------
    calibrated_event_list : string
        filename of a RHESSI calibrated event list
    detector : int
        the detector number
    pixel_size : 2-tuple
        the size of the pixels in arcseconds. Default is (1,1).
    image_dim : 2-tuple
        the size of the output image in number of pixels

    Returns
    -------
    out : ndarray
        Return a backprojection image.

    Examples
    --------
    >>> import sunpy.instr.rhessi as rhessi

    """
    # info_parameters = fits[2]
    # detector_efficiency = info_parameters.data.field('cbe_det_eff$$REL')

    afits = sunpy.io.read_file(calibrated_event_list)

    fits_detector_index = detector + 2
    detector_index = detector - 1
    grid_angle = np.pi/2. - grid_orientation[detector_index]
    harm_ang_pitch = grid_pitch[detector_index]/1

    phase_map_center = afits[fits_detector_index].data.field('phase_map_ctr')
    this_roll_angle = afits[fits_detector_index].data.field('roll_angle')
    modamp = afits[fits_detector_index].data.field('modamp')
    grid_transmission = afits[fits_detector_index].data.field('gridtran')
    count = afits[fits_detector_index].data.field('count')

    tempa = (np.arange(image_dim[0] * image_dim[1]) % image_dim[0]) - (image_dim[0]-1)/2.
    tempb = tempa.reshape(image_dim[0], image_dim[1]).transpose().reshape(image_dim[0]*image_dim[1])

    pixel = np.array(list(zip(tempa, tempb)))*pixel_size[0]
    phase_pixel = (2 * np.pi/harm_ang_pitch) *\
                  (np.outer(pixel[:, 0], np.cos(this_roll_angle - grid_angle)) -
                   np.outer(pixel[:, 1], np.sin(this_roll_angle - grid_angle))) + phase_map_center
    phase_modulation = np.cos(phase_pixel)
    gridmod = modamp * grid_transmission
    probability_of_transmission = gridmod * phase_modulation + grid_transmission
    bproj_image = np.inner(probability_of_transmission, count).reshape(image_dim)

    return bproj_image


@u.quantity_input(pixel_size=u.arcsec, image_dim=u.pix)
def backprojection(calibrated_event_list, pixel_size=(1., 1.) * u.arcsec,
                   image_dim=(64, 64) * u.pix):
    """
    Given a stacked calibrated event list fits file create a back
    projection image.

    .. warning:: The image is not in the right orientation!

    Parameters
    ----------
    calibrated_event_list : string
        filename of a RHESSI calibrated event list
    pixel_size : `~astropy.units.Quantity` instance
        the size of the pixels in arcseconds. Default is (1,1).
    image_dim : `~astropy.units.Quantity` instance
        the size of the output image in number of pixels

    Returns
    -------
    out : RHESSImap
        Return a backprojection map.

    Examples
    --------
    >>> import sunpy.data
    >>> import sunpy.data.sample
    >>> import sunpy.instr.rhessi as rhessi
    >>> sunpy.data.download_sample_data(overwrite=False)   # doctest: +SKIP
    >>> map = rhessi.backprojection(sunpy.data.sample.RHESSI_EVENT_LIST)   # doctest: +SKIP
    >>> map.peek()   # doctest: +SKIP

    """
    # import sunpy.map in here so that net and timeseries don't end up importing map
    import sunpy.map

    pixel_size = pixel_size.to(u.arcsec)
    image_dim = np.array(image_dim.to(u.pix).value, dtype=int)

    afits = sunpy.io.read_file(calibrated_event_list)
    info_parameters = afits[2]
    xyoffset = info_parameters.data.field('USED_XYOFFSET')[0]
    time_range = TimeRange(info_parameters.data.field('ABSOLUTE_TIME_RANGE')[0], format='utime')

    image = np.zeros(image_dim)

    # find out what detectors were used
    det_index_mask = afits[1].data.field('det_index_mask')[0]
    detector_list = (np.arange(9)+1) * np.array(det_index_mask)
    for detector in detector_list:
        if detector > 0:
            image = image + _backproject(calibrated_event_list, detector=detector,
                                         pixel_size=pixel_size.value, image_dim=image_dim)

    dict_header = {
        "DATE-OBS": time_range.center.strftime("%Y-%m-%d %H:%M:%S"),
        "CDELT1": pixel_size[0],
        "NAXIS1": image_dim[0],
        "CRVAL1": xyoffset[0],
        "CRPIX1": image_dim[0]/2 + 0.5,
        "CUNIT1": "arcsec",
        "CTYPE1": "HPLN-TAN",
        "CDELT2": pixel_size[1],
        "NAXIS2": image_dim[1],
        "CRVAL2": xyoffset[1],
        "CRPIX2": image_dim[0]/2 + 0.5,
        "CUNIT2": "arcsec",
        "CTYPE2": "HPLT-TAN",
        "HGLT_OBS": 0,
        "HGLN_OBS": 0,
        "RSUN_OBS": solar_semidiameter_angular_size(time_range.center).value,
        "RSUN_REF": sunpy.sun.constants.radius.value,
        "DSUN_OBS": get_sunearth_distance(time_range.center).value * sunpy.sun.constants.au.value
    }

    result_map = sunpy.map.Map(image, dict_header)

    return result_map


def _build_energy_bands(label, bands):
    """
    Parameters
    ----------
    label: `str`
    bands: `list` of `str`
    Returns
    -------
    bands_with_units: `list` of `str`
        Each `str` item is an energy band and its unit
    Example
    -------
    >>> from sunpy.instr.rhessi import _build_energy_bands
    >>> _build_energy_bands('Energy bands (keV)', ['3 - 6', '6 - 12', '12 - 25'])
    ['3 - 6 keV', '6 - 12 keV', '12 - 25 keV']
    """

    unit_pattern = re.compile(r'^.+\((?P<UNIT>\w+)\)$')

    matched = unit_pattern.match(label)

    if matched is None:
        raise ValueError("Unable to find energy unit in '{0}' "
                         "using REGEX '{1}'".format(label, unit_pattern.pattern))

    unit = matched.group('UNIT').strip()

    return ['{energy_band} {unit}'.format(energy_band=band, unit=unit) for band in bands]<|MERGE_RESOLUTION|>--- conflicted
+++ resolved
@@ -7,24 +7,16 @@
 """
 
 import re
-<<<<<<< HEAD
-import socket
-import warnings
-=======
 import csv
-from datetime import datetime, timedelta
->>>>>>> c5453213
 
 import numpy as np
+from dateutil.relativedelta import relativedelta
+
 from astropy import units as u
 from astropy.time import TimeDelta
 
-<<<<<<< HEAD
-from sunpy.time import TimeRange, parse_time, Time
-=======
 import sunpy.io
 from sunpy.time import TimeRange, parse_time
->>>>>>> c5453213
 from sunpy.sun.sun import solar_semidiameter_angular_size
 from sunpy.coordinates import get_sunearth_distance
 
@@ -61,7 +53,10 @@
     Examples
     --------
     >>> import sunpy.instr.rhessi as rhessi
-    >>> rhessi.parse_observing_summary_dbase_file(fname)   # doctest: +SKIP
+    >>> fname, _ = rhessi.get_obssumm_dbase_file(('2011/04/04', '2011/04/05'))   # doctest: +REMOTE_DATA
+    >>> file_names = rhessi.parse_obssumm_dbase_file(fname)   # doctest: +REMOTE_DATA
+    >>> file_names['filename'][::5]   # doctest: +REMOTE_DATA
+    ['hsi_obssumm_20110401_043.fit', 'hsi_obssumm_20110406_041.fit', 'hsi_obssumm_20110411_024.fit', 'hsi_obssumm_20110416_016.fit', 'hsi_obssumm_20110421_025.fit', 'hsi_obssumm_20110426_022.fit']
 
     References
     ----------
@@ -109,181 +104,45 @@
         }
 
 
-<<<<<<< HEAD
-def get_obssum_filename(time_range):
-    """
-    Download the RHESSI observing summary data from one of the RHESSI
-    servers, parses it, and returns the name of the obssumm files relevant for
-    the time range.
-
-    Parameters
-    ----------
-    time_range : str, TimeRange
-        A TimeRange or time range compatible string
-
-    Returns
-    -------
-    out : list
-        Returns the filenames of the observation summary file
-
-    Examples
-    --------
-    >>> import sunpy.instr.rhessi as rhessi
-    >>> rhessi.get_obssum_filename(('2011/04/04', '2011/04/05'))   # doctest: +REMOTE_DATA
-    ['https://hesperia.gsfc.nasa.gov/hessidata/metadata/catalog/hsi_obssumm_20110404_042.fits']
-
-    .. note::
-        This API is currently limited to providing data from whole days only.
-
-    """
-    time_range = TimeRange(time_range)
-
-    delta = relativedelta(time_range.end.datetime, time_range.start.datetime)
-    if delta.years > 0 or delta.months > 0:
-        raise ValueError("Rhessi search results can not be found for a"
-                         " time range crossing multiple months.")
-
-
-    # need to download and inspect the dbase file to determine the filename
-    # for the observing summary data
-
-    dbase_file_name, _ = get_obssumm_dbase_file(time_range)
-    dbase_dat = parse_obssumm_dbase_file(dbase_file_name)
-
-    index_number_start = int(time_range.start.strftime('%d')) - 1  # This was `time_range.start.day``
-    # If end is 0 set it to 1 so we always have at least one record.
-    index_number_end = int(time_range.end.strftime('%d')) - 1 or index_number_start + 1
-
-    filenames = dbase_dat.get('filename')[index_number_start:index_number_end]
-    return [posixpath.join(get_base_url(), 'metadata', 'catalog', filename + 's')
-            for filename in filenames]
-
-
-def get_obssumm_file(time_range):
-    """
-    Download the RHESSI observing summary data from one of the RHESSI
-    servers.
-
-    Parameters
-    ----------
-    time_range : `str`, `sunpy.time.TimeRange`
-        A TimeRange or time range compatible string
-
-    Returns
-    -------
-    out : tuple
-        Return a tuple (filename, headers) where filename is the local file
-        name under which the object can be found, and headers is
-        whatever the info() method of the object returned by urlopen.
-
-    Examples
-    --------
-    >>> import sunpy.instr.rhessi as rhessi
-    >>> fname, hdrs = rhessi.get_obssumm_file(('2011/04/04', '2011/04/05'))   # doctest: +REMOTE_DATA
-
-    .. note::
-        This API is currently limited to providing data from whole days only.
-
-    """
-    _check_one_day(TimeRange(time_range))
-
-    filenames = get_obssum_filename(time_range)
-
-    # As we only support providing data from one whole day, only get the first file
-    return urlretrieve(filenames[0])
-
-
-def parse_obssumm_file(filename):
+def parse_observing_summary_hdulist(hdulist):
     """
     Parse a RHESSI observation summary file.
-    Note: this is for the Lightcurve datatype only, the TimSeries uses the
-    parse_obssumm_hdulist(hdulist) method to enable implicit source detection.
-
-    Parameters
-    ----------
-    filename : str
-        The filename of a RHESSI fits file.
-
-    Returns
-    -------
-    value : `tuple`
-        Return a `tuple` (fits_header, data). Where fits_header is of type
-        `~astropy.io.fits.header.Header` and data of type `dict`
-
-    Examples
-    --------
-    >>> import sunpy.instr.rhessi as rhessi
-    >>> fname, _ = rhessi.get_obssumm_file(('2011/04/04', '2011/04/05'))   # doctest: +REMOTE_DATA
-    >>> data = rhessi.parse_obssumm_file(fname)   # doctest: +REMOTE_DATA
-
-    """
-
-    afits = sunpy.io.read_file(filename)
-    fits_header = afits[0].header
-
-    reference_time_ut = parse_time(afits[5].data.field('UT_REF')[0], format='utime')
-    time_interval_sec = afits[5].data.field('TIME_INTV')[0]
-
-    # The data stored in the FITS file are "compressed" countrates stored as
-    # one byte
-    compressed_countrate = np.array(afits[6].data.field('countrate'))
-
-    countrate = uncompress_countrate(compressed_countrate)
-    dim = np.array(countrate[:, 0]).size
-
-    time_array = parse_time(reference_time_ut) + \
-        TimeDelta(time_interval_sec * np.arange(dim) * u.second)
-
-    labels = _build_energy_bands(label=afits[5].data.field('DIM1_UNIT')[0],
-                                 bands=afits[5].data.field('DIM1_IDS')[0])
-
-    return fits_header, dict(time=time_array, data=countrate, labels=labels)
-
-
-def parse_obssumm_hdulist(hdulist):
-=======
-def parse_observing_summary_hdulist(hdulist):
->>>>>>> c5453213
-    """
-    Parse a RHESSI observation summary file.
+
     Parameters
     ----------
     hdulist : list
         The HDU list from the fits file.
+
     Returns
     -------
     out : `dict`
         Returns a dictionary.
+
     """
     header = hdulist[0].header
-<<<<<<< HEAD
 
     reference_time_ut = parse_time(hdulist[5].data.field('UT_REF')[0],
                                    format='utime')
-=======
-    reference_time_ut = parse_time(hdulist[5].data.field('UT_REF')[0])
->>>>>>> c5453213
     time_interval_sec = hdulist[5].data.field('TIME_INTV')[0]
     # label_unit = fits[5].data.field('DIM1_UNIT')[0]
     # labels = fits[5].data.field('DIM1_IDS')
     labels = ['3 - 6 keV', '6 - 12 keV', '12 - 25 keV', '25 - 50 keV',
               '50 - 100 keV', '100 - 300 keV', '300 - 800 keV',
               '800 - 7000 keV', '7000 - 20000 keV']
+
     # The data stored in the fits file are "compressed" countrates stored as
     # one byte
     compressed_countrate = np.array(hdulist[6].data.field('countrate'))
+
     countrate = uncompress_countrate(compressed_countrate)
     dim = np.array(countrate[:, 0]).size
-<<<<<<< HEAD
 
     time_array = parse_time(reference_time_ut) + \
         TimeDelta(time_interval_sec * np.arange(dim) * u.second)
 
-=======
-    time_array = [reference_time_ut + timedelta(0, time_interval_sec * a) for a in np.arange(dim)]
->>>>>>> c5453213
     #  TODO generate the labels for the dict automatically from labels
     data = {'time': time_array, 'data': countrate, 'labels': labels}
+
     return header, data
 
 
@@ -421,10 +280,10 @@
 
     Examples
     --------
+    This example is broken.
     >>> import sunpy.data
-    >>> import sunpy.data.sample
+    >>> import sunpy.data.sample # doctest: +REMOTE_DATA
     >>> import sunpy.instr.rhessi as rhessi
-    >>> sunpy.data.download_sample_data(overwrite=False)   # doctest: +SKIP
     >>> map = rhessi.backprojection(sunpy.data.sample.RHESSI_EVENT_LIST)   # doctest: +SKIP
     >>> map.peek()   # doctest: +SKIP
 
